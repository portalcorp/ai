--- conflicted
+++ resolved
@@ -86,12 +86,7 @@
   streamMode,
   generateId = generateIdFunc,
 }: Omit<UseChatOptions, 'api'> & {
-<<<<<<< HEAD
   api?: string | Accessor<string>;
-} = {}): UseChatHelpers {
-=======
-  api?: string;
-  key?: string;
 } = {}): UseChatHelpers & {
   experimental_addToolResult: ({
     toolCallId,
@@ -101,7 +96,6 @@
     result: any;
   }) => void;
 } {
->>>>>>> d286c9bb
   // Generate a unique ID for the chat if not provided.
   const chatId = id || `chat-${uniqueId++}`;
 
@@ -195,24 +189,8 @@
           const existingData = streamData() ?? [];
 
           return await callChatApi({
-<<<<<<< HEAD
             api: getApi(),
-            messages: sendExtraMessageFields
-              ? chatRequest.messages
-              : chatRequest.messages.map(
-                  ({ role, content, name, function_call }) => ({
-                    role,
-                    content,
-                    ...(name !== undefined && { name }),
-                    ...(function_call !== undefined && {
-                      function_call,
-                    }),
-                  }),
-                ),
-=======
-            api,
             messages: constructedMessagesPayload,
->>>>>>> d286c9bb
             body: {
               data: chatRequest.data,
               ...body,
